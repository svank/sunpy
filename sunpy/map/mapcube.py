"""A Python MapCube Object"""
from __future__ import absolute_import
#pylint: disable=W0401,W0614,W0201,W0212,W0404

__author__ = "Keith Hughitt"
__email__ = "keith.hughitt@nasa.gov"

import numpy as np
<<<<<<< HEAD
import matplotlib.pyplot as plt
from mpl_toolkits.axes_grid1 import make_axes_locatable
from copy import copy

from sunpy.map import Map
from sunpy.map.sources import *
from sunpy.util import plotting
=======

from sunpy.map import Map
from sunpy.map.sources import *
>>>>>>> c413c679

__all__ = ['MapCube']

# (https://github.com/sunpy/sunpy/issues/397)
# 2011/04/13: Should Map be broken up into Map and MapHeader classes? This way
# mapped header values can be used in MapCube without having to keep extra
# copies of the data..
#
class MapCube(np.ndarray):
    """
    MapCube(input)
    
    A spatially-aware data array based on the SolarSoft Map object.
    Reads in the files at the specified location, stores their headers, and
    creates a 3d array from their contents.

    Parameters
    ----------
    args : {string | Map}* 
        Map instances or filepaths from which MapCube should be built.
    sortby : {"date"}
        Method by which the MapCube should be sorted along the z-axis.

    Attributes
    ----------
    headers : list
        a list of dictionaries containing the original and normalized header tags for the files used to build the MapCube.

    See Also
    --------
    numpy.ndarray Parent class for the MapCube object
    :class:`sunpy.map.Map`
        
    Examples
    --------
    >>> mapcube = sunpy.make_map('images/')
    >>> mapcube[0].show()
    >>> mapcube[3].reference_pixel['x']
    2050.6599120000001
    """
    def __new__(cls, *args, **kwargs):
        """Creates a new Map instance"""
        
        maps = []
        data = []
        headers = []
    
        # convert input to maps
        for item in args:
            if isinstance(item, Map):
                maps.append(item)
            else:
                maps.append(Map.read(item))

        # sort data
        sortby = kwargs.get("sortby", "date")
        if hasattr(cls, '_sort_by_%s' % sortby):
            maps.sort(key=getattr(cls, '_sort_by_%s' % sortby)())

        # create data cube
        for map_ in maps:
            data.append(np.array(map_))
            headers.append(map_._original_header)

        obj = np.asarray(data).view(cls)
        obj._headers = headers

        return obj
    
    #pylint: disable=W0613,E1101
    def __init__(self, *args, **kwargs):
        coalign = kwargs.get("coalign", False)
        derotate = kwargs.get("derotate", False)
        
        # Coalignment
        if coalign and hasattr(self, '_coalign_%s' % coalign):
            getattr(self, '_coalign_%s' % coalign)()

        if derotate:
            self._derotate()
            
    def __array_finalize__(self, obj):
        """Finishes instantiation of the new MapCube object"""
        if obj is None:
            return

        if hasattr(obj, '_headers'):
            self._headers = obj._headers
        
    def __array_wrap__(self, out_arr, context=None):
        """Returns a wrapped instance of a MapCube object"""
        return np.ndarray.__array_wrap__(self, out_arr, context)
    
    def __getitem__(self, key):
        """Overiding indexing operation"""
        if self.ndim is 3 and isinstance(key, int):
            data = np.ndarray.__getitem__(self, key)
            header = self._headers[key]
            for cls in Map.__subclasses__():
                if cls.is_datasource_for(header):
                    return cls(data, header)

        else:
            return np.ndarray.__getitem__(self, key)
        
    def std(self, *args, **kwargs):
        """overide np.ndarray.std()"""
        return np.array(self, copy=False, subok=False).std(*args, **kwargs)
        
    # Coalignment methods
    def _coalign_diff(self):
        """Difference-based coalignment
        
        Coaligns data by minimizing the difference between subsequent images
        before and after shifting the images one to several pixels in each
        direction.
        
        pseudo-code:
        
        for i len(self):
            min_diff = {'value': (), 'offset': (0, 0)} # () is pos infinity
            
            # try shifting 1 pixel in each direction
            for x in (-1, 0, 1):
                for y in (-1, 0, 1):
                    # calculate difference for intersecting pixels
                    # if < min_diff['value'], store new value/offset
                    
            # shift image
            if min_diff['offset'] != (0, 0):
                # shift and clip image

        """
        pass
    
    # Sorting methods
    @classmethod
    def _sort_by_date(cls):
        return lambda m: m.date # maps.sort(key=attrgetter('date'))
    
    def _derotate(self):
        """Derotates the layers in the MapCube"""
        pass
    
    def plot(self, annotate=True, axes=None, gamma=None, controls=True,
             interval=200, resample=[0.25,0.25], colorbar=False,
             **imshow_args):
        """A plot method that animates! """
        
        if not axes:
            axes = plt.gca()
        fig = axes.get_figure()
        
        # Normal plot
        if annotate:
            axes.set_title("%s %s" % (self[0].name, self[0].date))
            
            # x-axis label
            if self[0].coordinate_system['x'] == 'HG':
                xlabel = 'Longitude [%s]' % self[0].units['x']
            else:
                xlabel = 'X-position [%s]' % self[0].units['x']

            # y-axis label
            if self[0].coordinate_system['y'] == 'HG':
                ylabel = 'Latitude [%s]' % self[0].units['y']
            else:
                ylabel = 'Y-position [%s]' % self[0].units['y']
                
            axes.set_xlabel(xlabel)
            axes.set_ylabel(ylabel)

        # Determine extent
        extent = self[0].xrange + self[0].yrange
        
        cmap = copy(self[0].cmap)
        if gamma is not None:
            cmap.set_gamma(gamma)
            
            #make imshow kwargs a dict
        
        kwargs = {'origin':'lower',
                  'cmap':cmap,
                  'norm':self[0].norm(),
                  'extent':extent,
                  'interpolation':'nearest'}
        kwargs.update(imshow_args)
        
        im = axes.imshow(self[0], **kwargs)
        
        #Set current image (makes colorbar work)
        plt.sci(im)
        
        divider = make_axes_locatable(axes)
        cax = divider.append_axes("right", size="5%", pad=0.2)
        cbar = plt.colorbar(im,cax)
        
        if resample:
            resample = np.array(self.shape[1:]) * np.array(resample)
            ani_data = [x.resample(resample) for x in self]
        else:
            ani_data = self
            
        def updatefig(i, *args):
            im = args[0]
            im.set_array(args[2][i])
            im.set_cmap(self[i].cmap)
            im.set_norm(self[i].norm())
            if args[1]:
                axes.set_title("%s %s" % (self[i].name, self[i].date))
        
        ani = plotting.ControlFuncAnimation(fig, updatefig,
                                            frames=xrange(0,self.shape[0]),
                                            fargs = [im,annotate,ani_data],
                                            interval=interval,
                                            blit=False)
        if controls:
            axes, bax1, bax2 = plotting.add_controls(axes=axes)

            bax1._button.on_clicked(ani._start)
            bax2._button.on_clicked(ani._stop)
        
        return ani
        
        <|MERGE_RESOLUTION|>--- conflicted
+++ resolved
@@ -6,19 +6,10 @@
 __email__ = "keith.hughitt@nasa.gov"
 
 import numpy as np
-<<<<<<< HEAD
-import matplotlib.pyplot as plt
-from mpl_toolkits.axes_grid1 import make_axes_locatable
-from copy import copy
 
 from sunpy.map import Map
 from sunpy.map.sources import *
-from sunpy.util import plotting
-=======
-
-from sunpy.map import Map
-from sunpy.map.sources import *
->>>>>>> c413c679
+import numpy as np
 
 __all__ = ['MapCube']
 
@@ -180,67 +171,4 @@
             if self[0].coordinate_system['x'] == 'HG':
                 xlabel = 'Longitude [%s]' % self[0].units['x']
             else:
-                xlabel = 'X-position [%s]' % self[0].units['x']
-
-            # y-axis label
-            if self[0].coordinate_system['y'] == 'HG':
-                ylabel = 'Latitude [%s]' % self[0].units['y']
-            else:
-                ylabel = 'Y-position [%s]' % self[0].units['y']
-                
-            axes.set_xlabel(xlabel)
-            axes.set_ylabel(ylabel)
-
-        # Determine extent
-        extent = self[0].xrange + self[0].yrange
-        
-        cmap = copy(self[0].cmap)
-        if gamma is not None:
-            cmap.set_gamma(gamma)
-            
-            #make imshow kwargs a dict
-        
-        kwargs = {'origin':'lower',
-                  'cmap':cmap,
-                  'norm':self[0].norm(),
-                  'extent':extent,
-                  'interpolation':'nearest'}
-        kwargs.update(imshow_args)
-        
-        im = axes.imshow(self[0], **kwargs)
-        
-        #Set current image (makes colorbar work)
-        plt.sci(im)
-        
-        divider = make_axes_locatable(axes)
-        cax = divider.append_axes("right", size="5%", pad=0.2)
-        cbar = plt.colorbar(im,cax)
-        
-        if resample:
-            resample = np.array(self.shape[1:]) * np.array(resample)
-            ani_data = [x.resample(resample) for x in self]
-        else:
-            ani_data = self
-            
-        def updatefig(i, *args):
-            im = args[0]
-            im.set_array(args[2][i])
-            im.set_cmap(self[i].cmap)
-            im.set_norm(self[i].norm())
-            if args[1]:
-                axes.set_title("%s %s" % (self[i].name, self[i].date))
-        
-        ani = plotting.ControlFuncAnimation(fig, updatefig,
-                                            frames=xrange(0,self.shape[0]),
-                                            fargs = [im,annotate,ani_data],
-                                            interval=interval,
-                                            blit=False)
-        if controls:
-            axes, bax1, bax2 = plotting.add_controls(axes=axes)
-
-            bax1._button.on_clicked(ani._start)
-            bax2._button.on_clicked(ani._stop)
-        
-        return ani
-        
-        +                xlabel = 'X-position [%s]' % self[0].units['x']