<<<<<<< HEAD
from __future__ import absolute_import
=======
from datetime import datetime
>>>>>>> c5453213

import sunpy
from sunpy.roi import roi

from sunpy.time import parse_time
from sunpy.time.astropy_time import _is_time_equal


def test_roi_instance():
    region = roi(times=['2012-06-20 05:00', '2012-06-20 07:00'],
                 description='dummy_roi')
    assert isinstance(region, sunpy.roi.roi)


def test_roi_empty_instance():
    region = roi()
    assert (region.start_time is None)
    assert (region.end_time is None)


def test_roi_times_str():
    region = roi(times='2012-06-20 05:00')
    expected_time = parse_time((2012, 6, 20, 5, 0))
    assert (region.start_time == expected_time)
    assert (region.end_time == expected_time)


def test_roi_times_list_one_element():
    region = roi(times=['2012-06-20 05:00'])
    expected_time = parse_time((2012, 6, 20, 5, 0))
    assert (region.start_time == expected_time)
    assert (region.end_time == expected_time)


def test_roi_times_list_two_elements():
    region = roi(times=['2012-06-20 05:00', '2012-06-20 07:00'])
    expected_start_time = parse_time((2012, 6, 20, 5, 0))
    expected_end_time = parse_time((2012, 6, 20, 7, 0))
    assert (region.start_time == expected_start_time)
    assert (_is_time_equal(region.end_time, expected_end_time))  # A float comparison error


def test_roi_times_list_more_that_2_elements():
    region = roi(times=['2012-06-20 05:00', '2012-06-20 07:00',
                        '2012-06-20 09:00'])
    assert (region.start_time is None)
    assert (region.end_time is None)


def test_roi_description():
    region = roi(description='foo')
    assert isinstance(region, sunpy.roi.roi)
    assert (region.description == 'foo')


def test_roi_source():
    region = roi(source='foo')
    assert isinstance(region, sunpy.roi.roi)
    assert (region.source == 'foo')


def test_roi_time_range():
    region = roi(times=['2012-06-20 05:00', '2012-06-20 07:00'],
                 description='dummy_roi')
    assert isinstance(region.time_range(), sunpy.time.TimeRange)<|MERGE_RESOLUTION|>--- conflicted
+++ resolved
@@ -1,15 +1,6 @@
-<<<<<<< HEAD
-from __future__ import absolute_import
-=======
-from datetime import datetime
->>>>>>> c5453213
-
-import sunpy
 from sunpy.roi import roi
-
 from sunpy.time import parse_time
 from sunpy.time.astropy_time import _is_time_equal
-
 
 def test_roi_instance():
     region = roi(times=['2012-06-20 05:00', '2012-06-20 07:00'],
