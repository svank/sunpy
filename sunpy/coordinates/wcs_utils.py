import numpy as np

import astropy.units as u
import astropy.wcs.utils
from astropy.coordinates import (
    ITRS,
    BaseCoordinateFrame,
    CartesianRepresentation,
    SkyCoord,
    SphericalRepresentation,
)
from astropy.wcs import WCS

<<<<<<< HEAD
from sunpy import log
from .frames import (
    BaseCoordinateFrame,
    Heliocentric,
    HeliographicCarrington,
    HeliographicStonyhurst,
    Helioprojective,
    SunPyBaseCoordinateFrame,
)
=======
from .frames import (Helioprojective, Heliocentric, HeliographicStonyhurst,
                     HeliographicCarrington, HelioprojectiveRadial)
>>>>>>> 6045a3b2

__all__ = ['solar_wcs_frame_mapping', 'solar_frame_to_wcs_mapping']

try:
    # TODO: Remove vendored version after Astropy 5.0
    from astropy.wcs.utils import obsgeo_to_frame
except ImportError:
    def obsgeo_to_frame(obsgeo, obstime):
        """
        Convert a WCS obsgeo property into an `~builtin_frames.ITRS` coordinate frame.

        Parameters
        ----------
        obsgeo : array-like
            A shape ``(6, )`` array representing ``OBSGEO-[XYZ], OBSGEO-[BLH]`` as
            returned by ``WCS.wcs.obsgeo``.
        obstime : time-like
            The time assiociated with the coordinate, will be passed to
            `~.builtin_frames.ITRS` as the obstime keyword.

        Returns
        -------
        `~.builtin_frames.ITRS`
            An `~.builtin_frames.ITRS` coordinate frame
            representing the coordinates.

        Notes
        -----
        The obsgeo array as accessed on a `.WCS` object is a length 6 numpy array
        where the first three elements are the coordinate in a cartesian
        representation and the second 3 are the coordinate in a spherical
        representation.

        This function priorities reading the cartesian coordinates, and will only
        read the spherical coordinates if the cartesian coordinates are either all
        zero or any of the cartesian coordinates are non-finite.

        In the case where both the spherical and cartesian coordinates have some
        non-finite values the spherical coordinates will be returned with the
        non-finite values included.

        """
        if (obsgeo is None
            or len(obsgeo) != 6
            or np.all(np.array(obsgeo) == 0)
            or np.all(~np.isfinite(obsgeo))
        ):  # NOQA
            raise ValueError(f"Can not parse the 'obsgeo' location ({obsgeo}). "
                             "obsgeo should be a length 6 non-zero, finite numpy array")

        # If the cartesian coords are zero or have NaNs in them use the spherical ones
        if np.all(obsgeo[:3] == 0) or np.any(~np.isfinite(obsgeo[:3])):
            data = SphericalRepresentation(*(obsgeo[3:] * (u.deg, u.deg, u.m)))

        # Otherwise we assume the cartesian ones are valid
        else:
            data = CartesianRepresentation(*obsgeo[:3] * u.m)

        return ITRS(data, obstime=obstime)


def solar_wcs_frame_mapping(wcs):
    """
    This function registers the coordinates frames to their FITS-WCS coordinate
    type values in the `astropy.wcs.utils.wcs_to_celestial_frame` registry.

    Parameters
    ----------
    wcs : astropy.wcs.WCS

    Returns
    -------
    astropy.coordinates.BaseCoordinateFrame
    """

    if hasattr(wcs, "coordinate_frame"):
        return wcs.coordinate_frame

    dateobs = wcs.wcs.dateobs or None

    # Get observer coordinate from the WCS auxillary information
    required_attrs = {HeliographicStonyhurst: ['hgln_obs', 'hglt_obs', 'dsun_obs'],
                      HeliographicCarrington: ['crln_obs', 'hglt_obs', 'dsun_obs']}

    # Get rsun from the WCS auxillary information
    rsun = wcs.wcs.aux.rsun_ref
    if rsun is not None:
        rsun *= u.m

    # TODO: remove these errors in sunpy 4.1
    bad_attrs = [f'.{attr}' for attr in ['rsun', 'heliographic_observer']
                 if hasattr(wcs, attr)]
    if len(bad_attrs):
        raise ValueError(f"The {' and '.join(bad_attrs)} attribute(s) on a WCS "
                         "are no longer supported.")

    observer = None
    for frame, attr_names in required_attrs.items():
        attrs = [getattr(wcs.wcs.aux, attr_name) for attr_name in attr_names]
        if all([attr is not None for attr in attrs]):
            kwargs = {'obstime': dateobs}
            if rsun is not None:
                kwargs['rsun'] = rsun
            if issubclass(frame, HeliographicCarrington):
                kwargs['observer'] = 'self'

            observer = frame(attrs[0] * u.deg,
                             attrs[1] * u.deg,
                             attrs[2] * u.m,
                             **kwargs)

    # Read the observer out of obsgeo for ground based observers
    if observer is None:
        try:
            observer = obsgeo_to_frame(wcs.wcs.obsgeo, dateobs)
            observer = SkyCoord(observer, rsun=rsun)
        except ValueError as e:
            # The helper function assumes you know the obsgeo coords you are
            # parsing are good, we are not sure, so catch the error.

            # This approach could lead to an invalid observer (i.e. one of the
            # coords being NaN), but only if the WCS has been constructed like that.
            log.debug(f"Could not parse obsgeo coordinates from WCS:\n{e}")

    # Collect all of the possible frame attributes, although some may be removed later
    frame_args = {'obstime': dateobs}
    if observer is not None:
        frame_args['observer'] = observer
    if rsun is not None:
        frame_args['rsun'] = rsun

    frame_class = _sunpy_frame_class_from_ctypes(wcs.wcs.ctype)

    if frame_class:
        if frame_class == HeliographicStonyhurst:
            frame_args.pop('observer', None)
        if frame_class == Heliocentric:
            frame_args.pop('rsun', None)

        return frame_class(**frame_args)


def _sunpy_frame_class_from_ctypes(ctypes):
    # Truncate the ctype to the first four letters
    ctypes = {c[:4] for c in ctypes}

    mapping = {
        Helioprojective: {'HPLN', 'HPLT'},
        HeliographicStonyhurst: {'HGLN', 'HGLT'},
        HeliographicCarrington: {'CRLN', 'CRLT'},
        Heliocentric: {'SOLX', 'SOLY'},
    }

    for frame_class, ctype_pair in mapping.items():
        if ctype_pair <= ctypes:
            return frame_class


def _set_wcs_aux_obs_coord(wcs, obs_frame):
    """
    Set (in-place) observer coordinate information on a WCS.

    Parameters
    ----------
    wcs : astropy.wcs.WCS
    obs_frame : astropy.coordinates.SkyCoord, astropy.coordinates.CoordinateFrame
    """
    # Sometimes obs_coord can be a SkyCoord, so convert down to a frame
    if hasattr(obs_frame, 'frame'):
        obs_frame = obs_frame.frame

    if isinstance(obs_frame, HeliographicStonyhurst):
        wcs.wcs.aux.hgln_obs = obs_frame.lon.to_value(u.deg)
    elif isinstance(obs_frame, HeliographicCarrington):
        wcs.wcs.aux.crln_obs = obs_frame.lon.to_value(u.deg)
    else:
        raise ValueError('obs_coord must be in a Stonyhurst or Carrington frame')
    # These two keywords are the same for Carrington and Stonyhurst
    wcs.wcs.aux.hglt_obs = obs_frame.lat.to_value(u.deg)
    wcs.wcs.aux.dsun_obs = obs_frame.radius.to_value(u.m)


def solar_frame_to_wcs_mapping(frame, projection='TAN'):
    """
    For a given frame, this function returns the corresponding WCS object.
    It registers the WCS coordinates types from their associated frame in the
    `astropy.wcs.utils.celestial_frame_to_wcs` registry.

    Parameters
    ----------
    frame : astropy.coordinates.BaseCoordinateFrame
    projection : str, optional

    Returns
    -------
    astropy.wcs.WCS
    """
    wcs = WCS(naxis=2)

    if hasattr(frame, 'rsun'):
        wcs.wcs.aux.rsun_ref = frame.rsun.to_value(u.m)

    if hasattr(frame, 'observer') and frame.observer is not None:
        if isinstance(frame.observer, BaseCoordinateFrame):
            observer = frame.observer
        elif frame.observer == 'self':
            observer = frame
        _set_wcs_aux_obs_coord(wcs, observer)

    if isinstance(frame, SunPyBaseCoordinateFrame):

        if frame.obstime:
            wcs.wcs.dateobs = frame.obstime.utc.isot

        if isinstance(frame, Helioprojective):
            xcoord = 'HPLN' + '-' + projection
            ycoord = 'HPLT' + '-' + projection
            wcs.wcs.cunit = ['arcsec', 'arcsec']
        elif isinstance(frame, Heliocentric):
            xcoord = 'SOLX'
            ycoord = 'SOLY'
            wcs.wcs.cunit = ['deg', 'deg']
        elif isinstance(frame, HeliographicCarrington):
            xcoord = 'CRLN' + '-' + projection
            ycoord = 'CRLT' + '-' + projection
            wcs.wcs.cunit = ['deg', 'deg']
        elif isinstance(frame, HeliographicStonyhurst):
            xcoord = 'HGLN' + '-' + projection
            ycoord = 'HGLT' + '-' + projection
            wcs.wcs.cunit = ['deg', 'deg']

    else:
        return None

    wcs.wcs.ctype = [xcoord, ycoord]

    return wcs

    if xcoord == 'HRLN' and ycoord == 'HRLT':
        return HelioprojectiveRadial(obstime=dateobs, observer=observer, rsun=rsun)


astropy.wcs.utils.WCS_FRAME_MAPPINGS.append([solar_wcs_frame_mapping])
astropy.wcs.utils.FRAME_WCS_MAPPINGS.append([solar_frame_to_wcs_mapping])<|MERGE_RESOLUTION|>--- conflicted
+++ resolved
@@ -11,7 +11,6 @@
 )
 from astropy.wcs import WCS
 
-<<<<<<< HEAD
 from sunpy import log
 from .frames import (
     BaseCoordinateFrame,
@@ -19,12 +18,9 @@
     HeliographicCarrington,
     HeliographicStonyhurst,
     Helioprojective,
+    HelioprojectiveRadial,
     SunPyBaseCoordinateFrame,
 )
-=======
-from .frames import (Helioprojective, Heliocentric, HeliographicStonyhurst,
-                     HeliographicCarrington, HelioprojectiveRadial)
->>>>>>> 6045a3b2
 
 __all__ = ['solar_wcs_frame_mapping', 'solar_frame_to_wcs_mapping']
 
