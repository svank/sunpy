--- conflicted
+++ resolved
@@ -5,14 +5,9 @@
 import numpy as np
 from astropy.coordinates import SkyCoord
 import astropy.units as u
-from sunpy.coordinates import frames
 import sunpy.map
 import sunpy.data.test
-<<<<<<< HEAD
 from sunpy.coordinates.utils import GreatArc
-=======
-from sunpy.coordinates.great_arc import great_arc, _calculate_great_arc
->>>>>>> 5a55ecb3
 
 
 # Test the great arc code
@@ -63,58 +58,6 @@
     assert gc.inner_angle.unit == u.rad
     np.testing.assert_almost_equal(gc.inner_angle.value, 1.8931661720012904)
 
-<<<<<<< HEAD
     # Radius of the sphere
     assert gc.radius.unit == u.km
-    np.testing.assert_almost_equal(gc.radius.value, 695508.0000017926)
-=======
-# Test the calculation of the great arc.  Different centers - zero and non-zero.
-# Tests that the great arc calculation correctly accounts for the location of
-# the center.
-@pytest.mark.parametrize("center", [np.asarray([0, 0, 0]), np.asarray([1, 2, 3])])
-def test_calculate_great_arc(center):
-    # Testing accuracy
-    decimal = 6
->>>>>>> 5a55ecb3
-
-    # Distance on the sphere between the start point and the end point.
-    assert gc.distance.unit == u.km
-    np.testing.assert_almost_equal(gc.distance, 1316712.217959667)
-
-<<<<<<< HEAD
-    """
-    # Correct number of points along the great arc.
-    assert len(coordinates) == points_expected
-
-    # Start and end point values are as expected
-    np.testing.assert_almost_equal(coordinates[0].Tx.value, a.Tx.value)
-    np.testing.assert_almost_equal(coordinates[0].Ty.value, a.Ty.value)
-    np.testing.assert_almost_equal(coordinates[-1].Tx.value, b.Tx.value)
-    np.testing.assert_almost_equal(coordinates[-1].Ty.value, b.Ty.value)
-
-    # Make sure the output observer is correct
-    for i in range(0, len(coordinates)):
-        assert coordinates[i].observer == a.observer
-    """
-=======
-    # Make sure everything works when z is zero.
-    a = np.asarray([1, 0, 0])
-    b = np.asarray([0, 1, 0])
-    test_a = a + center
-    test_b = b + center
-    v_xyz = _calculate_great_arc(test_a, test_b, center, num)
-    assert v_xyz.shape == (3, 3)
-    np.testing.assert_almost_equal(v_xyz[0, :], test_a, decimal=decimal)
-    np.testing.assert_almost_equal(v_xyz[1, :], np.asarray([7.07106781e-01, 7.07106781e-01, 0.0]) + center, decimal=decimal)
-    np.testing.assert_almost_equal(v_xyz[2, :], test_b, decimal=decimal)
-
-    # Make sure everything works when z is non-zero.
-    c = np.asarray([1, 0, 1])
-    d = np.asarray([0, 1, 1])
-    test_c = c + center
-    test_d = d + center
-    v_xyz = _calculate_great_arc(test_c, test_d, center, num)
-    np.testing.assert_almost_equal(v_xyz[0, :], test_c, decimal=decimal)
-    np.testing.assert_almost_equal(v_xyz[1, :], np.asarray([5.77350269e-01, 5.77350269e-01, 1.15470054e+00]) + center, decimal=decimal)
-    np.testing.assert_almost_equal(v_xyz[2, :], test_d, decimal=decimal)
->>>>>>> 5a55ecb3
+    np.testing.assert_almost_equal(gc.radius.value, 695508.0000017926)