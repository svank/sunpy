# -*- coding: utf-8 -*-
"""Nobeyama Radioheliograph TimeSeries subclass definitions."""

<<<<<<< HEAD
from __future__ import absolute_import
=======
import datetime
>>>>>>> c5453213

import pandas
import numpy as np
import matplotlib.pyplot as plt
from collections import OrderedDict

import astropy.units as u

import sunpy.io
from sunpy import config
from sunpy.time import parse_time
from sunpy.util.metadata import MetaDict
from sunpy.timeseries.timeseriesbase import GenericTimeSeries

from astropy.time import TimeDelta
import astropy.units as u

TIME_FORMAT = config.get("general", "time_format")

__all__ = ['NoRHTimeSeries']


class NoRHTimeSeries(GenericTimeSeries):
    """
    Nobeyama Radioheliograph Correlation Lightcurve TimeSeries.

    Nobeyama Radioheliograph (NoRH) is a radio telescope dedicated to observing
    the Sun. It consists of 84 parabolic antennas with 80 cm diameter,
    sitting on lines of 490 m long in the east/west and of 220 m long in the north/south.
    It observes the full solar disk at 17 GHz and 34 GHz with a temporal resolution
    down to 0.1 second resolution (typically 1 s). It is located in Japan at
    `35.941667, 138.475833 <https://www.google.com/maps/place/Nobeyama+radio+observatory/@35.9410098,138.470243,14z/data=!4m2!3m1!1s0x0:0xe5a3821a5f6a3c4b>`_.

    Its first observation was in April, 1992 and daily 8-hour observations are
    available starting June, 1992.

    Examples
    --------
    >>> import sunpy.data.sample  # doctest: +REMOTE_DATA
    >>> import sunpy.timeseries
    >>> norh = sunpy.timeseries.TimeSeries(sunpy.data.sample.NORH_TIMESERIES, source='NoRH')  # doctest: +REMOTE_DATA
    >>> norh.peek()   # doctest: +SKIP

    References
    ----------
    * `Nobeyama Radioheliograph Homepage <http://solar.nro.nao.ac.jp/norh/>`_
    * `Analysis Manual <http://solar.nro.nao.ac.jp/norh/doc/manuale/index.html>`_
    * `Nobeyama Correlation Plots <http://solar.nro.nao.ac.jp/norh/html/cor_plot/>`_
    """

    # Class attribute used to specify the source class of the TimeSeries.
    _source = 'norh'

    def __init__(self, data, header, units, **kwargs):
        super(NoRHTimeSeries, self).__init__(data, header, units, **kwargs)

    def peek(self, **kwargs):
        """
        Plots the NoRH lightcurve TimeSeries

        .. plot::

            import sunpy.data.sample
            import sunpy.timeseries
            norh = sunpy.timeseries.TimeSeries(sunpy.data.sample.NORH_TIMESERIES, source='NoRH')
            norh.peek()

        Parameters
        ----------
        **kwargs : `dict`
            Any additional plot arguments that should be used when plotting.
        """
        # Check we have a timeseries valid for plotting
        self._validate_data_for_ploting()

        figure = plt.figure()
        axes = plt.gca()
        data_lab = str(self.meta.get('OBS-FREQ').values()).replace('[', '').replace(
            ']', '').replace('\'', '')
        axes.plot(self.data.index, self.data, label=data_lab)
        axes.set_yscale("log")
        axes.set_ylim(1e-4, 1)
        axes.set_title('Nobeyama Radioheliograph')
        axes.set_xlabel('Start time: ' + self.data.index[0].strftime(TIME_FORMAT))
        axes.set_ylabel('Correlation')
        axes.legend()

        figure.show()

    @classmethod
    def _parse_file(cls, filepath):
        """This method parses NoRH tca and tcz correlation FITS files."""
        hdus = sunpy.io.read_file(filepath)
        return cls._parse_hdus(hdus)

    @classmethod
    def _parse_hdus(cls, hdulist):
        """This method parses NoRH tca and tcz correlation FITS files."""
        header = MetaDict(OrderedDict(hdulist[0].header))
        # For these NoRH files, the time series data is recorded in the primary
        # HDU
        data = hdulist[0].data

        # No explicit time array in FITS file, so construct the time array from
        # the FITS header
        obs_start_time = parse_time(header['DATE-OBS'] + 'T' + header['CRVAL1'])
        length = len(data)
        cadence = np.float(header['CDELT1'])
        sec_array = np.linspace(0, length - 1, int(length / cadence))

        norh_time = obs_start_time + TimeDelta(sec_array*u.second)
        norh_time.precision = 9
        norh_time = norh_time.isot.astype('datetime64')

        # Add the units data
        units = OrderedDict([('Correlation Coefficient', u.dimensionless_unscaled)])
        # Todo: check units used.
        return pandas.DataFrame(
            data, index=norh_time, columns=('Correlation Coefficient', )), header, units

    @classmethod
    def is_datasource_for(cls, **kwargs):
        """Determines if header corresponds to a Nobeyama Radioheliograph Correlation lightcurve"""
        if 'source' in kwargs.keys():
            if kwargs.get('source', ''):
                return kwargs.get('source', '').lower().startswith(cls._source)
        if 'meta' in kwargs.keys():
            return kwargs['meta'].get('ORIGIN', '').startswith('NOBEYAMA RADIO OBS')<|MERGE_RESOLUTION|>--- conflicted
+++ resolved
@@ -1,18 +1,13 @@
 # -*- coding: utf-8 -*-
 """Nobeyama Radioheliograph TimeSeries subclass definitions."""
-
-<<<<<<< HEAD
-from __future__ import absolute_import
-=======
-import datetime
->>>>>>> c5453213
+from collections import OrderedDict
 
 import pandas
 import numpy as np
 import matplotlib.pyplot as plt
-from collections import OrderedDict
 
 import astropy.units as u
+from astropy.time import TimeDelta
 
 import sunpy.io
 from sunpy import config
@@ -20,8 +15,10 @@
 from sunpy.util.metadata import MetaDict
 from sunpy.timeseries.timeseriesbase import GenericTimeSeries
 
+
+import astropy.units as u
 from astropy.time import TimeDelta
-import astropy.units as u
+
 
 TIME_FORMAT = config.get("general", "time_format")
 
