Latest
------

* Get and set methods for composite maps now use Map plot_settings.
* Simplified map names when plotting.
* Add time format used by some SDO HMI FITS keywords
* Fix bug in `wcs.convert_data_to_pixel` where crpix[1] was used for both axes.
* Fix some leftover instances of `GenericMap.units`
* Fixed bugs in `sun` equations
* Now the `sunpy.database.tables.display_entries()` prints an astropy table.
* Additional methods added inside the `sunpy.database` class to make it easier
  to display the database contents.
* `sunpy.io.fits.read` will now return any parse-able HDUs even if some raise an error.
* `VSOClient` no longer prints a lot of XML junk if the query fails.
* Remove unused `sunpy.visualization.plotting` module
* Port the pyana wrapper to Python 3
* `Map.peek(basic_plot=True)` no longer issues warnings
* Remove the `sunpy.map.nddata_compat` module, this makes `Map.data` and
  `Map.meta` read only.
* Add a `NorthOffsetFrame` class for generating HGS-like coordinate systems with a shifted north pole.
* Remove deprecated `VSOClient.show` method.
* Deprecate `sunpy.wcs`: `sunpy.coordinates` and `sunpy.map` now provide all
  that functionality in a more robust manner.
<<<<<<< HEAD
* Added hdu index in `sunpy.database.tables.DatabaseEntry` as a column in the table.
=======
* Removed `HelioviewerClient` from the `sunpy.net` namespace. It should now be
  imported with `from sunpy.net.helioviewer import HelioviewerClient`.
>>>>>>> ece8b389

0.7.0
-----
* Fixed test failures with numpy developer version.[#1808]
* Added `timeout` parameter in `sunpy.data.download_sample_data()`
* Fixed `aiaprep` to return properly sized map.
* Deprecation warnings fixed when using image coalignment.
* Sunpy is now Python 3.x compatible (3.4 and 3.5).
* Added a unit check and warnings for map metadata.
* Added IRIS SJI color maps.
* Updated `show_colormaps()` with new string filter to show a subset of color maps.
* Fixed MapCube animations by working around a bug in Astropy's ImageNormalize
* Remove ``vso.QueryResponse.num_records()`` in favour of `len(qr)`
* Add a `draw_rectangle` helper to `GenericMap` which can plot rectangles in the
  native coordinate system of the map.
* Added the ability to shift maps to correct for incorrect map location, for example.
* Bug fix for RHESSI summary light curve values.
* Mapcube solar derotation and coalignment now pass keywords to the routine used to
  shift the images, scipy.ndimage.interpolation.shift.
* Add automatic registration of ``GenericMap`` subclasses with the factory as
  long as they define an ``is_datasource_for`` method.
* Added functions ``flareclass_to_flux`` and ``flux_to_flareclass`` which convert
  between GOES flux to GOES class numbers (e.g. X12, M3.4).
* Removed old ``sunpy.util.goes_flare_class()``
* Bug fix for RHESSI summary light curve values.
* The ``MapCube.as_array`` function now returns a masked numpy array if at least
  one of the input maps in the MapCube has a mask.
* Map superpixel method now respects maps that have masks.
* Map superpixel method now accepts numpy functions as an argument, or any user-defined
  function.
* Map superpixel method no longer has the restriction that the number of original pixels
  in the x (or y) side of the superpixel exactly divides the number of original
  pixels in the x (or y) side of the original map data.
* `sunpy.physics.transforms` has been deprecated and the code moved into `sunpy.physics`.
* Add the `sunpy.coordinates` module, this adds the core physical solar coordinates frame within the astropy coordinates framework.
* Added ability of maps to draw contours on top of themselves (`draw_contours`)
* Added concatenate functionality to lightcurve base class.
* Fix Map to allow astropy.io.fits Header objects as valid input for meta arguments.
* Added an examples gallery using `sphinx-gallery`.
* API clean up to constants. Removed constant() function which is now replaced by get().
* Prevent helioviewer tests from checking access to the API endpoint when running tests offline.
* `GenericMap.units` is renamed to `GenericMap.spatial_units` to avoid confusion with `NDData.unit`.
* `GenericMap` now has a `coordinate_frame` property which returns an `astropy.coordinates` frame with all the meta data from the map populated.
* `GenericMap` now has a `_mpl_axes` method which allows it to be specified as a projection to `matplotlib` methods and will return a `WCSAxes` object with `WCS` projection.

0.6.0
-----

 * Enforced the use of Astropy Quantities through out most of SunPy.
 * Dropped Support for Python 2.6.
 * Remove old style string formatting and other 2.6 compatibility lines.
 * Added vso like querying feature to JSOC Client.
 * Refactor the JSOC client so that it follows the .query() .get() interface of VSOClient and UnifedDownloader.
 * Provide `__str__` and `__repr__` methods on vso `QueryResponse` deprecate `.show()`.
 * Downloaded files now keep file extensions rather than replacing all periods with underscores.
 * Update to TimeRange API, removed t1 and t0, start and end are now read-only attributes.
 * Added ability to download level3 data for lyra Light Curve along with corresponding tests.
 * Added support for gzipped FITS files.
 * Add STEREO HI Map subclass and color maps.
 * Map.rotate() no longer crops any image data.
 * For accuracy, default Map.rotate() transformation is set to bi-quartic.
 * `sunpy.image.transform.affine_transform` now casts integer data to float64 and sets NaN values to 0 for all transformations except scikit-image rotation with order <= 3.
 * CD matrix now updated, if present, when Map pixel size is changed.
 * Removed now-redundant method for rotating IRIS maps since the functionality exists in Map.rotate()
 * Provide `__str__` and `__repr__` methods on vso `QueryResponse` deprecate `.show()`
 * SunPy colormaps are now registered with matplotlib on import of `sunpy.cm`
 * `sunpy.cm.get_cmap` no longer defaults to 'sdoaia94'
 * Added database url config setting to be setup by default as a sqlite database in the sunpy working directory
 * Added a few tests for the sunpy.roi module
 * Added capability for figure-based tests
 * Removed now-redundant method for rotating IRIS maps since the functionality exists in Map.rotate().
 * SunPy colormaps are now registered with matplotlib on import of `sunpy.cm`.
 * `sunpy.cm.get_cmap` no longer defaults to 'sdoaia94'.
 * Added database url config setting to be setup by default as a sqlite database in the sunpy working directory.
 * Added a few tests for the sunpy.roi module.
 * Refactored mapcube co-alignment functionality.
 * Removed sample data from distribution and added ability to download sample files
 * Changed start of GOES 2 operational time range back to 1980-01-04 so data from 1980 can be read into GOESLightCurve object
 * Require JSOC request data calls have an email address attached.
 * Calculation of the solar rotation of a point on the Sun as seen from Earth, and its application to the de-rotation of mapcubes.
 * Downloaded files now keep file extensions rather than replacing all periods with underscores
 * Fixed the downloading of files with duplicate names in sunpy.database
 * Removed sample data from distribution and added ability to download sample files.
 * Added the calculation of the solar rotation of a point on the Sun as seen from Earth, and its application to the de-rotation of mapcubes.
 * Changed default for GOESLightCurve.create() so that it gets the data from the most recent existing GOES fits file.
 * Map plot functionality now uses the mask property if it is present, allowing the plotting of masked map data
 * Map Expects Quantities and returns quantities for most parameters.
 * Map now used Astropy.wcs for world <-> pixel conversions.
 * map.data_to_pixel now has a similar API to map.pixel_to_data.
 * map.shape has been replaced with map.dimensions, which is ordered
   x first.
 * map.rsun_arcseconds is now map.rsun_obs as it returns a quantity.
 * Map properties are now named tuples rather than dictionaries.
 * Improvement for Map plots, standardization and improved color tables,
   better access to plot variables through new plot_settings variable.
 * Huge improvements in Instrument Map doc strings. Now contain instrument
   descriptions as well as reference links for more info.
 * net.jsoc can query data series with time sampling by a Sample attribute implemented in vso.
 * MapCube.plot and MapCube.peek now support a user defined plot_function argument for customising the animation.
 * Added new sample data file, an AIA cutout file.
 * Moved documentation build directory to doc/build

0.5.0
-----

 * Added additional functionality to the GOES module i.e. the ability to calculate GOES temperature and emission measure from GOES fluxes.
 * changed _maps attribute in MapCube to a non-hidden type
 * Added Nobeyama Radioheliograph data support to Lightcurve object.
 * Fixed some tests on map method to support Windows
 * Added a window/split method to time range
 * Updates to spectrogram documentation
 * Added method Database.add_from_hek_query_result to HEK database
 * Added method Database.download_from_vso_query_result
 * GOES Lightcurve now makes use of a new source of GOES data, provides metadata, and data back to 1981.
 * Removed sqlalchemy as a requirement for SunPy
 * Added support for NOAA solar cycle prediction in lightcurves
 * Some basic tests for GenericLightCurve on types of expected input.
 * Fix algorithm in sunpy.sun.equation_of_center
 * Added Docstrings to LightCurve methods.
 * Added tests for classes in sunpy.map.sources. Note that some classes (TRACE, RHESSI) were left out because SunPy is not able to read their FITS files.
 * Added functions that implement image coalignment with support for MapCubes.
 * Cleaned up the sunpy namespace, removed .units, /ssw and .sphinx. Also moved .coords .physics.transforms.
 * Added contains functionality to TimeRange module
 * Added t='now' to parse_time to privide utcnow datetime.
 * Fixed time dependant functions (.sun) to default to t='now'
 * Fixed solar_semidiameter_angular_size
 * Improved line quality and performances issues with map.draw_grid()
 * Remove deprecated make_map command.

0.4.1
-----
Bug Fixes:
    * Fix map.rotate() functionality
    * Change of source for GOES data.
    * Fix EIT test data and sunpy FITS saving
    * Some documentation fixes
    * fix file paths to use os.path.join for platform independance.


0.4.0
-----
Features:

 * **Major** documentation refactor. A far reaching re-write and restructure.
 * Add a SunPy Database to store and search local data.
 * Add beta support for querying the HELIO HEC
 * Add beta HEK to VSO query translation.
 * Add the ability to download the GOES event list.
 * Add support for downloading and querying the LYTAF database.
 * Add support for ANA data.
 * Updated sun.constants to use astropy.constants objects which include units, source,
 and error instide. For more info check out http://docs.astropy.org/en/latest/constants/index.html
 * Add some beta support for IRIS data products
 * Add a new MapCubeAnimator class with interactive widgets which is returned by mapcube.peek().
 * The Glymur library is now used to read JPEG2000 files.
 * GOESLightCurve now supports all satellites.

Bug Fixes:

 * Add support for VSO queries through proxies.
 * Fix apparent Right Ascension calulations.
 * LightCurve meta data member now an OrderedDict Instance

0.3.2
-----
Bug Fixes:

 * Pass draw_limb arguments to patches.Circle
 * Pass graw_grid arguments to pyplot.plot()
 * Fix README code example
 * Fix Documentation links in potting guide
 * Update to new EVE data URL
 * Update LogicalLightcurve example in docs
 * Improved InteractiveVSOClient documentation
 * GOESLightCurve now fails politely if no data is avalible.

Known Bugs:

 * sunpy.util.unit_conversion.to_angstrom does not work if 'nm' is passed in.

0.3.1
-----

* Bug Fix: Fix a regression in CompositeMap that made contor plots fail.
* Bug Fix: Allow Map() to accept dict as metadata.
* Bug Fix: Pass arguments from Map() to io.read_file.

0.3.0
=====
Major Changes:

 * Removal of Optional PIL dependancy
 * Parse_time now looks through nested lists/tuples
 * Draw_limb and draw_grid are now implemented on MapCube and CompositeMap
 * Caculations for differential roation added
 * mapcube.plot() now runs a mpl animation with optional controls
 * A basic Region of Interest framework now exists under sunpy.roi
 * STEREO COR colour maps have been ported from solarsoft.
 * sunpy.time.timerange has a split() method that divides up a time range into n equal parts.
 * Added download progress bar
 * pyfits is depricated in favor of Astropy

spectra:

 * Plotting has been refactorted to use a consistent interface
 * spectra now no-longer inherits from numpy.ndarray instead has a .data attribute.

Map:
 * map now no-longer inherits from numpy.ndarray instead has a .data attribute.
 * make_map is deprecated in favor of Map which is a new factory class
 * sunpy.map.Map is now sunpy.map.GenericMap
 * mymap.header is now mymap.meta
 * attributes of the map class are now read only, changes have to be made through map.meta
 * new MapMeta class to replace MapHeader, MapMeta is not returned by sunpy.io
 * The groundwork for GenericMap inherting from astropy.NDData has been done, there is now a NDDataStandin class to provide basic functionality.

io:
 * top level file_tools improved to be more flexible and support multiple HDUs
 * all functions in sunpy.io now assume mutliple HDUs, even JP2 ones.
 * there is now a way to override the automatic filetype detection
 * Automatic fits file detection improved
 * extract_waveunit added to io.fits for detection of common ways of storing wavelength unit in fits files.


Bug fixes or under the hood changes:

 * A major re-work of all interal imports has resulted in a much cleaner namespace, i.e. sunpy.util.util is no longer used to import util.
 * Some SOHO and STEREO files were not reading properly due to a date_obs parameter.
 * Sunpy will now read JP2 files without a comment parameter.
 * Memory leak in Crotate patched
 * Callisto: Max gap between files removed

0.2.0
=====
Below are the main features that have been added for this release:

* Completely re-written plotting routines for most of the core datatypes.
* JPEG 2000 support as an input file type.
* Improved documentation for much of the code base, including re-written installation instructions.
* New lightcurve object
    * LYRA support
    * GOES/XRS support
    * SDO/EVE support
* New Spectrum and Spectrogram object (in development)
    * Spectrogram plotting routines
    * Callisto spectrum type and support
    * STEREO/SWAVES support
* Map Object
    * Added support for LASCO, Yohkoh/XRT maps
    * A new CompositeMap object for overlaying maps
    * Resample method
    * Superpixel method
    * The addition of the rotate() method for 2D maps.<|MERGE_RESOLUTION|>--- conflicted
+++ resolved
@@ -21,12 +21,9 @@
 * Remove deprecated `VSOClient.show` method.
 * Deprecate `sunpy.wcs`: `sunpy.coordinates` and `sunpy.map` now provide all
   that functionality in a more robust manner.
-<<<<<<< HEAD
 * Added hdu index in `sunpy.database.tables.DatabaseEntry` as a column in the table.
-=======
 * Removed `HelioviewerClient` from the `sunpy.net` namespace. It should now be
   imported with `from sunpy.net.helioviewer import HelioviewerClient`.
->>>>>>> ece8b389
 
 0.7.0
 -----
